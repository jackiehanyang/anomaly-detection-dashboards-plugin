--- conflicted
+++ resolved
@@ -20,14 +20,10 @@
 } from 'lodash';
 
 import { MIN_IN_MILLI_SECS } from './constants';
-<<<<<<< HEAD
-import { ILegacyCustomClusterClient, LegacyCallAPIOptions, OpenSearchDashboardsRequest } from '../../../../src/core/server';
-=======
 import {
   LegacyCallAPIOptions,
   OpenSearchDashboardsRequest,
 } from '../../../../src/core/server';
->>>>>>> 10c730b4
 
 export const SHOW_DECIMAL_NUMBER_THRESHOLD = 0.01;
 
