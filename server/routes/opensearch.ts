/*
 * SPDX-License-Identifier: Apache-2.0
 *
 * The OpenSearch Contributors require contributions made to
 * this file be licensed under the Apache-2.0 license or a
 * compatible open source license.
 *
 * Modifications Copyright OpenSearch Contributors. See
 * GitHub history for details.
 */

import { get } from 'lodash';
import { SearchResponse } from '../models/interfaces';
import {
  CatIndex,
  GetAliasesResponse,
  GetIndicesResponse,
  GetMappingResponse,
  IndexAlias,
  ServerResponse,
} from '../models/types';
import { Router } from '../router';
import { getErrorMessage, isIndexNotFoundError } from './utils/adHelpers';
import {
  RequestHandlerContext,
  OpenSearchDashboardsRequest,
  OpenSearchDashboardsResponseFactory,
  IOpenSearchDashboardsResponse,
} from '../../../../src/core/server';
import { getClientBasedOnDataSource } from '../utils/helpers';

type SearchParams = {
  index: string;
  size: number;
  body: object;
};

export function registerOpenSearchRoutes(
  apiRouter: Router,
  opensearchService: OpenSearchService
) {
  apiRouter.get('/_indices/{dataSourceId}', opensearchService.getIndices);
  apiRouter.get('/_aliases', opensearchService.getAliases);
  apiRouter.get('/_mappings', opensearchService.getMapping);
  apiRouter.post('/_search', opensearchService.executeSearch);
  apiRouter.put('/create_index', opensearchService.createIndex);
  apiRouter.post('/bulk', opensearchService.bulk);
  apiRouter.post('/delete_index', opensearchService.deleteIndex);
}

export default class OpenSearchService {
  private client: any;
  dataSourceEnabled: boolean;

  constructor(client: any, dataSourceEnabled: boolean) {
    this.client = client;
    this.dataSourceEnabled = dataSourceEnabled;
  }

  executeSearch = async (
    context: RequestHandlerContext,
    request: OpenSearchDashboardsRequest,
    opensearchDashboardsResponse: OpenSearchDashboardsResponseFactory
  ): Promise<IOpenSearchDashboardsResponse<any>> => {
    try {
      const {
        index,
        query,
        size = 0,
        sort = undefined,
        collapse = undefined,
        aggs = undefined,
        rawQuery = undefined,
      } = request.body as {
        index: string;
        query?: object;
        size?: number;
        sort?: object;
        collapse?: object;
        aggs?: object;
        rawQuery: object;
      };
      const requestBody = rawQuery
        ? rawQuery
        : {
            query: query,
            ...(sort !== undefined && { sort: sort }),
            ...(collapse !== undefined && { collapse: collapse }),
            ...(aggs !== undefined && { aggs: aggs }),
          };

      const params: SearchParams = { index, size, body: requestBody };

      const callWithRequest = getClientBasedOnDataSource(
        context, 
        this.dataSourceEnabled, 
        request, 
        '4585f560-d1ef-11ee-aa63-2181676cc573',
        this.client);

      const results: SearchResponse<any> = await callWithRequest('search', params);

      return opensearchDashboardsResponse.ok({
        body: { ok: true, response: results },
      });
    } catch (err) {
      console.error('Anomaly detector - Unable to execute search', err);
      return opensearchDashboardsResponse.ok({
        body: {
          ok: false,
          error: getErrorMessage(err),
        },
      });
    }
  };

  getIndices = async (
    context: RequestHandlerContext,
    request: OpenSearchDashboardsRequest,
    opensearchDashboardsResponse: OpenSearchDashboardsResponseFactory
  ): Promise<IOpenSearchDashboardsResponse<any>> => {
    const { index } = request.query as { index: string };
    const { dataSourceId } = request.params as { dataSourceId: string };
    try {
      const callWithRequest = getClientBasedOnDataSource(
        context, 
        this.dataSourceEnabled, 
        request, 
<<<<<<< HEAD
        '4585f560-d1ef-11ee-aa63-2181676cc573',
        this.client);

      const response: CatIndex[] = await callWithRequest(
        'cat.indices', {
          index,
          format: 'json',
          h: 'health,index',
        });
=======
        dataSourceId,
        this.client);

        const response: CatIndex[] = await callWithRequest(
          'cat.indices', {
            index,
            format: 'json',
            h: 'health,index',
          });

>>>>>>> 10c730b4
      return opensearchDashboardsResponse.ok({
        body: { ok: true, response: { indices: response } },
      });
    } catch (err) {
      // In case no matching indices is found it throws an error.
      if (
        err.statusCode === 404 &&
        get<string>(err, 'body.error.type', '') === 'index_not_found_exception'
      ) {
        return opensearchDashboardsResponse.ok({
          body: { ok: true, response: { indices: [] } },
        });
      }
      console.log('Anomaly detector - Unable to get indices', err);
      return opensearchDashboardsResponse.ok({
        body: {
          ok: false,
          error: getErrorMessage(err),
        },
      });
    }
  };

  getAliases = async (
    context: RequestHandlerContext,
    request: OpenSearchDashboardsRequest,
    opensearchDashboardsResponse: OpenSearchDashboardsResponseFactory
  ): Promise<IOpenSearchDashboardsResponse<any>> => {
    const { alias } = request.query as { alias: string };
    try {
      const callWithRequest = getClientBasedOnDataSource(
        context, 
        this.dataSourceEnabled, 
        request, 
        '4585f560-d1ef-11ee-aa63-2181676cc573',
        this.client);

      const response: IndexAlias[] = await callWithRequest(
        'cat.aliases', {
          alias,
          format: 'json',
          h: 'alias,index',
        });
      return opensearchDashboardsResponse.ok({
        body: { ok: true, response: { aliases: response } },
      });
    } catch (err) {
      console.log('Anomaly detector - Unable to get aliases', err);
      return opensearchDashboardsResponse.ok({
        body: {
          ok: false,
          error: getErrorMessage(err),
        },
      });
    }
  };

  createIndex = async (
    context: RequestHandlerContext,
    request: OpenSearchDashboardsRequest,
    opensearchDashboardsResponse: OpenSearchDashboardsResponseFactory
  ): Promise<IOpenSearchDashboardsResponse<any>> => {
    //@ts-ignore
    const index = request.body.index;
    //@ts-ignore
    const body = request.body.body;
    const callWithRequest = getClientBasedOnDataSource(
      context, 
      this.dataSourceEnabled, 
      request, 
      '4585f560-d1ef-11ee-aa63-2181676cc573',
      this.client);
    try {
      await callWithRequest('indices.create', {
        index: index,
        body: body,
      });
    } catch (err) {
      console.log('Anomaly detector - Unable to create index', err);
      return opensearchDashboardsResponse.ok({
        body: {
          ok: false,
          error: getErrorMessage(err),
        },
      });
    }
    try {
      const response: CatIndex[] = await callWithRequest('cat.indices', {
          index,
          format: 'json',
          h: 'health,index',
        });
      return opensearchDashboardsResponse.ok({
        body: { ok: true, response: { indices: response } },
      });
    } catch (err) {
      console.log('Anomaly detector - Unable to get indices', err);
      return opensearchDashboardsResponse.ok({
        body: {
          ok: false,
          error: getErrorMessage(err),
        },
      });
    }
  };

  bulk = async (
    context: RequestHandlerContext,
    request: OpenSearchDashboardsRequest,
    opensearchDashboardsResponse: OpenSearchDashboardsResponseFactory
  ): Promise<IOpenSearchDashboardsResponse<any>> => {
    const body = request.body;
    try {
      const callWithRequest = getClientBasedOnDataSource(
        context, 
        this.dataSourceEnabled, 
        request, 
        '4585f560-d1ef-11ee-aa63-2181676cc573',
        this.client);

      const response: any = await callWithRequest('bulk', {
          body: body,
        });
      return opensearchDashboardsResponse.ok({
        body: { ok: true, response: { response } },
      });
    } catch (err) {
      console.log('Anomaly detector - Unable to perform bulk action', err);
      return opensearchDashboardsResponse.ok({
        body: {
          ok: false,
          error: getErrorMessage(err),
        },
      });
    }
  };

  deleteIndex = async (
    context: RequestHandlerContext,
    request: OpenSearchDashboardsRequest,
    opensearchDashboardsResponse: OpenSearchDashboardsResponseFactory
  ): Promise<IOpenSearchDashboardsResponse<any>> => {
    const index = request.query as { index: string };
    const callWithRequest = getClientBasedOnDataSource(
      context, 
      this.dataSourceEnabled, 
      request, 
      '4585f560-d1ef-11ee-aa63-2181676cc573',
      this.client);

    try {
      await callWithRequest('indices.delete', {
        index: index,
      });
    } catch (err) {
      console.log(
        'Anomaly detector - Unable to perform delete index action',
        err
      );
      // Ignore the error if it's an index_not_found_exception
      if (!isIndexNotFoundError(err)) {
        return opensearchDashboardsResponse.ok({
          body: {
            ok: false,
            error: getErrorMessage(err),
          },
        });
      }
    }
    try {
      const response: CatIndex[] = await callWithRequest(
        'cat.indices', {
          index,
          format: 'json',
          h: 'health,index',
        });
      return opensearchDashboardsResponse.ok({
        body: { ok: true, response: { indices: response } },
      });
    } catch (err) {
      console.log('Anomaly detector - Unable to get indices', err);
      return opensearchDashboardsResponse.ok({
        body: {
          ok: false,
          error: getErrorMessage(err),
        },
      });
    }
  };

  getMapping = async (
    context: RequestHandlerContext,
    request: OpenSearchDashboardsRequest,
    opensearchDashboardsResponse: OpenSearchDashboardsResponseFactory
  ): Promise<IOpenSearchDashboardsResponse<any>> => {
    const { index } = request.query as { index: string };
    try {
      const callWithRequest = getClientBasedOnDataSource(
        context, 
        this.dataSourceEnabled, 
        request, 
        '4585f560-d1ef-11ee-aa63-2181676cc573',
        this.client);

      const response = await callWithRequest(
        'indices.getMapping', {
          index,
        });
      return opensearchDashboardsResponse.ok({
        body: { ok: true, response: { mappings: response } },
      });
    } catch (err) {
      console.log('Anomaly detector - Unable to get mappings', err);
      return opensearchDashboardsResponse.ok({
        body: {
          ok: false,
          error: getErrorMessage(err),
        },
      });
    }
  };
}<|MERGE_RESOLUTION|>--- conflicted
+++ resolved
@@ -126,17 +126,6 @@
         context, 
         this.dataSourceEnabled, 
         request, 
-<<<<<<< HEAD
-        '4585f560-d1ef-11ee-aa63-2181676cc573',
-        this.client);
-
-      const response: CatIndex[] = await callWithRequest(
-        'cat.indices', {
-          index,
-          format: 'json',
-          h: 'health,index',
-        });
-=======
         dataSourceId,
         this.client);
 
@@ -147,7 +136,6 @@
             h: 'health,index',
           });
 
->>>>>>> 10c730b4
       return opensearchDashboardsResponse.ok({
         body: { ok: true, response: { indices: response } },
       });
