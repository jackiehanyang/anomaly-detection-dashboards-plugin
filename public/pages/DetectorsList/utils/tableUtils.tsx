/*
 * SPDX-License-Identifier: Apache-2.0
 *
 * The OpenSearch Contributors require contributions made to
 * this file be licensed under the Apache-2.0 license or a
 * compatible open source license.
 *
 * Modifications Copyright OpenSearch Contributors. See
 * GitHub history for details.
 */

import {
  EuiLink,
  EuiText,
  EuiToolTip,
  EuiHealth,
  EuiBasicTableColumn,
} from '@elastic/eui';
//@ts-ignore
import moment from 'moment';
import { get, isEmpty } from 'lodash';
import React from 'react';
import { Detector } from '../../../models/interfaces';
import { PLUGIN_NAME } from '../../../utils/constants';
import { DETECTOR_STATE } from '../../../../server/utils/constants';
import { stateToColorMap } from '../../utils/constants';

export const DEFAULT_EMPTY_DATA = '-';

export const columnStyle = {
  overflow: 'visible',
  whiteSpace: 'normal',
  wordBreak: 'break-word',
} as React.CSSProperties;

export const renderTime = (time: number) => {
  const momentTime = moment(time);
  if (time && momentTime.isValid())
    return momentTime.format('MM/DD/YYYY h:mm A');
  return DEFAULT_EMPTY_DATA;
};

export const renderIndices = (indices: string[]) => {
  return get(indices, '0', DEFAULT_EMPTY_DATA);
};

export const renderState = (state: DETECTOR_STATE) => {
  return (
    //@ts-ignore
    <EuiHealth color={stateToColorMap.get(state)}>{state}</EuiHealth>
  );
};

export const staticColumn = [
  {
    field: 'name',
    name: (
      <EuiToolTip content="The name of the detector">
        <span style={columnStyle}>Detector{''}</span>
      </EuiToolTip>
    ),
    sortable: true,
    truncateText: true,
    textOnly: true,
    align: 'left',
    width: '15%',
    render: (name: string, detector: Detector) => (
<<<<<<< HEAD
      <EuiLink href={`${PLUGIN_NAME}#/detectors/${detector.id}/results?dataSourceId=${detector.dataSourceId}`}>
        {name}
      </EuiLink>
=======
    <EuiLink href={`${PLUGIN_NAME}#/detectors/${detector.id}/results?dataSourceId=${detector.dataSourceId}`}>        
      {name}
    </EuiLink>
>>>>>>> 10c730b4
    ),
  },
  {
    field: 'indices',
    name: (
      <EuiToolTip content="The index or index pattern used for the detector">
        <span style={columnStyle}>Indices{''}</span>
      </EuiToolTip>
    ),
    sortable: true,
    truncateText: true,
    textOnly: true,
    align: 'left',
    width: '15%',
    render: renderIndices,
  },
  {
    field: 'curState',
    name: (
      <EuiToolTip content="The current state of the real-time detection job">
        <span style={columnStyle}>Real-time state{''}</span>
      </EuiToolTip>
    ),
    sortable: true,
    dataType: 'string',
    align: 'left',
    width: '12%',
    truncateText: false,
    render: renderState,
  },
  {
    field: 'task',
    name: (
      <EuiToolTip content="This column indicates historical analysis detection and will take you to view historical results">
        <span style={columnStyle}>Historical analysis{''}</span>
      </EuiToolTip>
    ),
    sortable: true,
    truncateText: true,
    textOnly: true,
    align: 'left',
    width: '15%',
    render: (name: string, detector: Detector) => {
      return !isEmpty(detector.taskId) ? (
        <EuiLink href={`${PLUGIN_NAME}#/detectors/${detector.id}/historical?dataSourceId=${detector.dataSourceId}`}>
          View results
        </EuiLink>
      ) : (
        <EuiText>-</EuiText>
      );
    },
  },
  {
    field: 'totalAnomalies',
    name: (
      <EuiToolTip content="Total real-time anomalies with a grade > 0 in last 24 hours">
        <span style={columnStyle}>Anomalies last 24 hours{''}</span>
      </EuiToolTip>
    ),
    sortable: true,
    dataType: 'number',
    align: 'right',
    width: '16%',
    truncateText: false,
  },
  {
    field: 'lastActiveAnomaly',
    name: (
      <EuiToolTip content="Time of the last active real-time anomaly with a grade > 0">
        <span style={columnStyle}>Last real-time occurrence{''}</span>
      </EuiToolTip>
    ),
    sortable: true,
    dataType: 'date',
    truncateText: false,
    align: 'left',
    width: '16%',
    render: renderTime,
  },
  {
    field: 'enabledTime',
    name: (
      <EuiToolTip content="The time the real-time detector was last started">
        <span style={columnStyle}>Last started{''}</span>
      </EuiToolTip>
    ),
    sortable: true,
    dataType: 'date',
    truncateText: false,
    align: 'left',
    width: '16%',
    render: renderTime,
  },
] as EuiBasicTableColumn<any>[];<|MERGE_RESOLUTION|>--- conflicted
+++ resolved
@@ -65,15 +65,9 @@
     align: 'left',
     width: '15%',
     render: (name: string, detector: Detector) => (
-<<<<<<< HEAD
-      <EuiLink href={`${PLUGIN_NAME}#/detectors/${detector.id}/results?dataSourceId=${detector.dataSourceId}`}>
-        {name}
-      </EuiLink>
-=======
     <EuiLink href={`${PLUGIN_NAME}#/detectors/${detector.id}/results?dataSourceId=${detector.dataSourceId}`}>        
       {name}
     </EuiLink>
->>>>>>> 10c730b4
     ),
   },
   {
