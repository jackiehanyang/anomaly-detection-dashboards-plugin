/*
 * SPDX-License-Identifier: Apache-2.0
 *
 * The OpenSearch Contributors require contributions made to
 * this file be licensed under the Apache-2.0 license or a
 * compatible open source license.
 *
 * Modifications Copyright OpenSearch Contributors. See
 * GitHub history for details.
 */

import {
  //@ts-ignore
  EuiBasicTable,
  EuiButton,
  EuiComboBoxOptionProps,
  EuiPage,
  EuiPageBody,
  EuiSpacer,
} from '@elastic/eui';
import { debounce, get, isEmpty } from 'lodash';
import queryString from 'querystring';
import React, { useEffect, useMemo, useState } from 'react';
import { useDispatch, useSelector } from 'react-redux';
import { RouteComponentProps } from 'react-router';
import {
  CatIndex,
  GetDetectorsQueryParams,
  IndexAlias,
} from '../../../../../server/models/types';
import { DetectorListItem } from '../../../../models/interfaces';
import { SORT_DIRECTION } from '../../../../../server/utils/constants';
import ContentPanel from '../../../../components/ContentPanel/ContentPanel';
import { AppState } from '../../../../redux/reducers';
import {
  getDetectorList,
  startDetector,
  stopDetector,
  deleteDetector,
} from '../../../../redux/reducers/ad';
import {
  getIndices,
  getPrioritizedIndices,
} from '../../../../redux/reducers/opensearch';
import { APP_PATH, PLUGIN_NAME } from '../../../../utils/constants';
import { DETECTOR_STATE } from '../../../../../server/utils/constants';
import {
  getAllDetectorsQueryParamsWithDataSourceId,
  getVisibleOptions,
  sanitizeSearchText,
} from '../../../utils/helpers';
import { EmptyDetectorMessage } from '../../components/EmptyMessage/EmptyMessage';
import { ListFilters } from '../../components/ListFilters/ListFilters';
import {
  MAX_DETECTORS,
  MAX_SELECTED_INDICES,
  ALL_DETECTOR_STATES,
  ALL_INDICES,
  SINGLE_DETECTOR_NOT_FOUND_MSG,
} from '../../../utils/constants';
import { BREADCRUMBS } from '../../../../utils/constants';
import {
  getURLQueryParams,
  getDetectorsForAction,
  getMonitorsForAction,
} from '../../utils/helpers';
import {
  filterAndSortDetectors,
  getDetectorsToDisplay,
} from '../../../utils/helpers';
import { staticColumn } from '../../utils/tableUtils';
import { DETECTOR_ACTION } from '../../utils/constants';
import { getTitleWithCount, Listener } from '../../../../utils/utils';
import { ListActions } from '../../components/ListActions/ListActions';
import { searchMonitors } from '../../../../redux/reducers/alerting';
import { Monitor } from '../../../../models/interfaces';
import { ConfirmStartDetectorsModal } from '../ConfirmActionModals/ConfirmStartDetectorsModal';
import { ConfirmStopDetectorsModal } from '../ConfirmActionModals/ConfirmStopDetectorsModal';
import { ConfirmDeleteDetectorsModal } from '../ConfirmActionModals/ConfirmDeleteDetectorsModal';
import {
  NO_PERMISSIONS_KEY_WORD,
  prettifyErrorMessage,
} from '../../../../../server/utils/helpers';
import { CoreStart, MountPoint } from '../../../../../../../src/core/public';
import { CoreServicesContext } from '../../../../components/CoreServices/CoreServices';
import {
  DataSourceManagementPluginSetup,
  DataSourceSelectableConfig,
} from '../../../../../../../src/plugins/data_source_management/public';
import { getNotifications, getSavedObjectsClient } from '../../../../services';

export interface ListRouterParams {
  from: string;
  size: string;
  search: string;
  indices: string;
  sortDirection: SORT_DIRECTION;
  sortField: string;
  dataSourceId: string;
}
interface ListProps extends RouteComponentProps<ListRouterParams> {
  dataSourceEnabled: boolean;
  dataSourceManagement: DataSourceManagementPluginSetup;
  setActionMenu: (menuMount: MountPoint | undefined) => void;
}
interface ListState {
  page: number;
  queryParams: GetDetectorsQueryParams;
  selectedDetectorStates: DETECTOR_STATE[];
  selectedIndices: string[];
  selectedDataSourceId: string;
}
interface ConfirmModalState {
  isOpen: boolean;
  action: DETECTOR_ACTION;
  isListLoading: boolean;
  isRequestingToClose: boolean;
  affectedDetectors: DetectorListItem[];
  affectedMonitors: { [key: string]: Monitor };
}
interface ListActionsState {
  isDisabled: boolean;
  isStartDisabled: boolean;
  isStopDisabled: boolean;
}

export const DetectorList = (props: ListProps) => {
  const core = React.useContext(CoreServicesContext) as CoreStart;
  const dispatch = useDispatch();
  const allDetectors = useSelector((state: AppState) => state.ad.detectorList);
  const allMonitors = useSelector((state: AppState) => state.alerting.monitors);
  const errorGettingDetectors = useSelector(
    (state: AppState) => state.ad.errorMessage
  );
  const opensearchState = useSelector((state: AppState) => state.opensearch);
  const isRequestingFromES = useSelector(
    (state: AppState) => state.ad.requesting
  );

  const [selectedDetectors, setSelectedDetectors] = useState(
    [] as DetectorListItem[]
  );
  const [detectorsToDisplay, setDetectorsToDisplay] = useState(
    [] as DetectorListItem[]
  );
  const [isLoadingFinalDetectors, setIsLoadingFinalDetectors] =
    useState<boolean>(true);
  const [selectedDetectorsForAction, setSelectedDetectorsForAction] = useState(
    [] as DetectorListItem[]
  );
  const isLoading = isRequestingFromES || isLoadingFinalDetectors;
  const [confirmModalState, setConfirmModalState] = useState<ConfirmModalState>(
    {
      isOpen: false,
      //@ts-ignore
      action: null,
      isListLoading: false,
      isRequestingToClose: false,
      affectedDetectors: [],
      affectedMonitors: {},
    }
  );
  const [listActionsState, setListActionsState] = useState<ListActionsState>({
    isDisabled: true,
    isStartDisabled: false,
    isStopDisabled: false,
  });

  // Getting all initial indices
  const [indexQuery, setIndexQuery] = useState('');
  useEffect(() => {
    const getInitialIndices = async () => {
      await dispatch(getIndices(indexQuery));
    };
    getInitialIndices();
  }, []);

  // Getting all initial monitors
  useEffect(() => {
    const getInitialMonitors = async () => {
      dispatch(searchMonitors());
    };
    getInitialMonitors();
  }, []);

  useEffect(() => {
    if (
      errorGettingDetectors &&
      !errorGettingDetectors.includes(SINGLE_DETECTOR_NOT_FOUND_MSG)
    ) {
      console.error(errorGettingDetectors);
      core.notifications.toasts.addDanger(
        typeof errorGettingDetectors === 'string' &&
          errorGettingDetectors.includes(NO_PERMISSIONS_KEY_WORD)
          ? prettifyErrorMessage(errorGettingDetectors)
          : 'Unable to get all detectors'
      );
      setIsLoadingFinalDetectors(false);
    }
  }, [errorGettingDetectors]);

  // Updating displayed indices (initializing to first 20 for now)
  const visibleIndices = get(opensearchState, 'indices', []) as CatIndex[];
  const visibleAliases = get(opensearchState, 'aliases', []) as IndexAlias[];
  const indexOptions = getVisibleOptions(visibleIndices, visibleAliases);

  const queryParams = getURLQueryParams(props.location);
  const [state, setState] = useState<ListState>({
    page: 0,
<<<<<<< HEAD
    queryParams: queryParams,
=======
    queryParams,
>>>>>>> 10c730b4
    selectedDetectorStates: ALL_DETECTOR_STATES,
    selectedIndices: queryParams.indices
      ? queryParams.indices.split(',')
      : ALL_INDICES,
    selectedDataSourceId: queryParams.dataSourceId
      ? queryParams.dataSourceId
      : '',
  });

  // Set breadcrumbs on page initialization
  useEffect(() => {
    core.chrome.setBreadcrumbs([
      BREADCRUMBS.ANOMALY_DETECTOR,
      BREADCRUMBS.DETECTORS,
    ]);
  }, []);

  // Refresh data if user change any parameters / filter / sort
  useEffect(() => {
    const { history, location } = props;
    const updatedParams = {
      ...state.queryParams,
      indices: state.selectedIndices.join(','),
      from: state.page * state.queryParams.size,
      dataSourceId: state.selectedDataSourceId,
    };

    history.replace({
      ...location,
      search: queryString.stringify(updatedParams),
    });

    setIsLoadingFinalDetectors(true);
    getUpdatedDetectors();
  }, [
    state.page,
    state.queryParams,
    state.selectedDetectorStates,
    state.selectedIndices,
    state.selectedDataSourceId,
  ]);

  // Handle all filtering / sorting of detectors
  useEffect(() => {
    const curSelectedDetectors = filterAndSortDetectors(
      Object.values(allDetectors),
      state.queryParams.search,
      state.selectedIndices,
      state.selectedDetectorStates,
      state.queryParams.sortField,
      state.queryParams.sortDirection,
    );
    setSelectedDetectors(curSelectedDetectors);

    const curDetectorsToDisplay = getDetectorsToDisplay(
      curSelectedDetectors,
      state.page,
      state.queryParams.size,
      state.selectedDataSourceId
    );
    setDetectorsToDisplay(curDetectorsToDisplay);

    setIsLoadingFinalDetectors(false);
  }, [allDetectors]);

  // Update modal state if user decides to close
  useEffect(() => {
    if (confirmModalState.isRequestingToClose) {
      if (isLoading) {
        setConfirmModalState({
          ...confirmModalState,
          isListLoading: true,
        });
      } else {
        setConfirmModalState({
          ...confirmModalState,
          isOpen: false,
          isListLoading: false,
          isRequestingToClose: false,
        });
      }
    }
  }, [confirmModalState.isRequestingToClose, isLoading]);
  const getUpdatedDetectors = async () => {
    dispatch(
      getDetectorList(
        getAllDetectorsQueryParamsWithDataSourceId(state.selectedDataSourceId)
      )
    );
  };

  const handlePageChange = (pageNumber: number) => {
    setState({ ...state, page: pageNumber });
  };

  const handleTableChange = ({ page: tablePage = {}, sort = {} }: any) => {
    const { index: page, size } = tablePage;
    const { field: sortField, direction: sortDirection } = sort;
    setState({
      ...state,
      page,
      queryParams: {
        ...state.queryParams,
        size,
        sortField,
        sortDirection,
      },
    });
  };

  // Refresh data is user is typing in the search bar
  const handleSearchDetectorChange = (
    e: React.ChangeEvent<HTMLInputElement>
  ): void => {
    const searchText = e.target.value;
    setState({
      ...state,
      page: 0,
      queryParams: {
        ...state.queryParams,
        search: searchText,
      },
    });
  };

  // Refresh data if user is typing in the index filter
  const handleSearchIndexChange = debounce(async (searchValue: string) => {
    if (searchValue !== indexQuery) {
      const sanitizedQuery = sanitizeSearchText(searchValue);
      setIndexQuery(sanitizedQuery);
      await dispatch(getPrioritizedIndices(sanitizedQuery));
      setState((state) => ({
        ...state,
        page: 0,
      }));
    }
  }, 300);

  // Refresh data if user is selecting a detector state filter
  const handleDetectorStateChange = (
    options: EuiComboBoxOptionProps[]
  ): void => {
    let states: DETECTOR_STATE[];
    states =
      options.length == 0
        ? ALL_DETECTOR_STATES
        : options.map((option) => option.label as DETECTOR_STATE);
    setState((state) => ({
      ...state,
      page: 0,
      selectedDetectorStates: states,
    }));
  };

  // Refresh data if user is selecting an index filter
  const handleIndexChange = (options: EuiComboBoxOptionProps[]): void => {
    let indices: string[];
    indices =
      options.length == 0
        ? ALL_INDICES
        : options.map((option) => option.label).slice(0, MAX_SELECTED_INDICES);

    setState({
      ...state,
      page: 0,
      selectedIndices: indices,
    });
  };

  const handleResetFilter = () => {
    setState((state) => ({
      ...state,
      queryParams: {
        ...state.queryParams,
        search: '',
        indices: '',
      },
      selectedDetectorStates: ALL_DETECTOR_STATES,
      selectedIndices: ALL_INDICES,
    }));
  };

  const handleSelectionChange = (currentSelected: DetectorListItem[]) => {
    setSelectedDetectorsForAction(currentSelected);
    setListActionsState({
      ...listActionsState,
      isDisabled: isEmpty(currentSelected),
      isStartDisabled: isEmpty(
        getDetectorsForAction(currentSelected, DETECTOR_ACTION.START)
      ),
      isStopDisabled: isEmpty(
        getDetectorsForAction(currentSelected, DETECTOR_ACTION.STOP)
      ),
    });
  };

  const handleStartDetectorsAction = () => {
    const validDetectors = getDetectorsForAction(
      selectedDetectorsForAction,
      DETECTOR_ACTION.START
    );
    if (!isEmpty(validDetectors)) {
      setConfirmModalState({
        isOpen: true,
        action: DETECTOR_ACTION.START,
        isListLoading: false,
        isRequestingToClose: false,
        affectedDetectors: validDetectors,
        affectedMonitors: {},
      });
    } else {
      core.notifications.toasts.addWarning(
        'All selected detectors are unable to start. Make sure selected \
          detectors have features and are not already running'
      );
    }
  };

  const handleStopDetectorsAction = () => {
    const validDetectors = getDetectorsForAction(
      selectedDetectorsForAction,
      DETECTOR_ACTION.STOP
    );
    if (!isEmpty(validDetectors)) {
      const validMonitors = getMonitorsForAction(validDetectors, allMonitors);
      setConfirmModalState({
        isOpen: true,
        action: DETECTOR_ACTION.STOP,
        isListLoading: false,
        isRequestingToClose: false,
        affectedDetectors: validDetectors,
        affectedMonitors: validMonitors,
      });
    } else {
      core.notifications.toasts.addWarning(
        'All selected detectors are unable to stop. Make sure selected \
          detectors are already running'
      );
    }
  };

  const handleDeleteDetectorsAction = async () => {
    const validDetectors = getDetectorsForAction(
      selectedDetectorsForAction,
      DETECTOR_ACTION.DELETE
    );
    if (!isEmpty(validDetectors)) {
      const validMonitors = getMonitorsForAction(validDetectors, allMonitors);
      setConfirmModalState({
        isOpen: true,
        action: DETECTOR_ACTION.DELETE,
        isListLoading: false,
        isRequestingToClose: false,
        affectedDetectors: validDetectors,
        affectedMonitors: validMonitors,
      });
    } else {
      core.notifications.toasts.addWarning(
        'No detectors selected. Please select detectors to delete'
      );
    }
  };

  const handleStartDetectorJobs = async () => {
    setIsLoadingFinalDetectors(true);
    const validIds = getDetectorsForAction(
      selectedDetectorsForAction,
      DETECTOR_ACTION.START
    ).map((detector) => detector.id);
    const promises = validIds.map(async (id: string) => {
      return dispatch(startDetector(id));
    });
    await Promise.all(promises)
      .then(() => {
        core.notifications.toasts.addSuccess(
          'Successfully started all selected detectors'
        );
      })
      .catch((error) => {
        core.notifications.toasts.addDanger(
          prettifyErrorMessage(
            `Error starting all selected detectors: ${error}`
          )
        );
      })
      .finally(() => {
        getUpdatedDetectors();
      });
  };

  const handleStopDetectorJobs = async (listener?: Listener) => {
    setIsLoadingFinalDetectors(true);
    const validIds = getDetectorsForAction(
      selectedDetectorsForAction,
      DETECTOR_ACTION.STOP
    ).map((detector) => detector.id);
    const promises = validIds.map(async (id: string) => {
      return dispatch(stopDetector(id));
    });
    await Promise.all(promises)
      .then(() => {
        core.notifications.toasts.addSuccess(
          'Successfully stopped all selected detectors'
        );
        if (listener) listener.onSuccess();
      })
      .catch((error) => {
        core.notifications.toasts.addDanger(
          prettifyErrorMessage(
            `Error stopping all selected detectors: ${error}`
          )
        );
        if (listener) listener.onException();
      })
      .finally(() => {
        // only need to get updated list if we're just stopping (no need if deleting also)
        if (confirmModalState.action === DETECTOR_ACTION.STOP) {
          getUpdatedDetectors();
        }
      });
  };

  const handleDeleteDetectorJobs = async () => {
    setIsLoadingFinalDetectors(true);
    const validIds = getDetectorsForAction(
      selectedDetectorsForAction,
      DETECTOR_ACTION.DELETE
    ).map((detector) => detector.id);
    const promises = validIds.map(async (id: string) => {
      return dispatch(deleteDetector(id));
    });
    await Promise.all(promises)
      .then(() => {
        core.notifications.toasts.addSuccess(
          'Successfully deleted all selected detectors'
        );
      })
      .catch((error) => {
        core.notifications.toasts.addDanger(
          prettifyErrorMessage(
            `Error deleting all selected detectors: ${error}`
          )
        );
      })
      .finally(() => {
        getUpdatedDetectors();
      });
  };

  const getItemId = (item: any) => {
    return `${item.id}-${item.currentTime}`;
  };

  const handleHideModal = () => {
    setConfirmModalState({
      ...confirmModalState,
      isOpen: false,
    });
  };

  const handleConfirmModal = () => {
    setConfirmModalState({
      ...confirmModalState,
      isRequestingToClose: true,
    });
  };

  const handleDataSourceChange = (e) => {
    const dataConnectionId = e[0] ? e[0].id : undefined;

    setState({
      ...state,
      page: 0,
      selectedDataSourceId: dataConnectionId,
    });
  };

  const getConfirmModal = () => {
    if (confirmModalState.isOpen) {
      //@ts-ignore
      switch (confirmModalState.action) {
        case DETECTOR_ACTION.START: {
          return (
            <ConfirmStartDetectorsModal
              detectors={confirmModalState.affectedDetectors}
              onStartDetectors={handleStartDetectorJobs}
              onHide={handleHideModal}
              onConfirm={handleConfirmModal}
              isListLoading={isLoading}
            />
          );
        }
        case DETECTOR_ACTION.STOP: {
          return (
            <ConfirmStopDetectorsModal
              detectors={confirmModalState.affectedDetectors}
              monitors={confirmModalState.affectedMonitors}
              onStopDetectors={handleStopDetectorJobs}
              onHide={handleHideModal}
              onConfirm={handleConfirmModal}
              isListLoading={isLoading}
            />
          );
        }
        case DETECTOR_ACTION.DELETE: {
          return (
            <ConfirmDeleteDetectorsModal
              detectors={confirmModalState.affectedDetectors}
              monitors={confirmModalState.affectedMonitors}
              onStopDetectors={handleStopDetectorJobs}
              onDeleteDetectors={handleDeleteDetectorJobs}
              onHide={handleHideModal}
              onConfirm={handleConfirmModal}
              isListLoading={isLoading}
            />
          );
        }
        default: {
          return null;
        }
      }
    } else {
      return null;
    }
  };

  const sorting = {
    sort: {
      direction: state.queryParams.sortDirection,
      field: state.queryParams.sortField,
    },
  };

  const selection = {
    onSelectionChange: handleSelectionChange,
  };

  const isFilterApplied =
    !isEmpty(state.queryParams.search) ||
    !isEmpty(state.selectedDetectorStates) ||
    !isEmpty(state.selectedIndices);

  const pagination = {
    pageIndex: state.page,
    pageSize: state.queryParams.size,
    totalItemCount: Math.min(MAX_DETECTORS, selectedDetectors.length),
    pageSizeOptions: [5, 10, 20, 50],
  };

  const confirmModal = getConfirmModal();

  const DataSourceMenu =
    props.dataSourceManagement.ui.getDataSourceMenu<DataSourceSelectableConfig>();
  const renderDataSourceComponent = useMemo(() => {
    return (
      <DataSourceMenu
        setMenuMountPoint={props.setActionMenu}
        componentType={'DataSourceSelectable'}
        componentConfig={{
          fullWidth: false,
          savedObjects: getSavedObjectsClient(),
          notifications: getNotifications(),
          onSelectedDataSources: (dataSources) =>
            handleDataSourceChange(dataSources),
        }}
      />
    );
  }, [getSavedObjectsClient(), getNotifications(), props.setActionMenu]);

  return (
    <EuiPage>
      <EuiPageBody>
        {props.dataSourceEnabled && renderDataSourceComponent}
        <ContentPanel
          title={
            isLoading
              ? getTitleWithCount('Detectors', '...')
              : getTitleWithCount('Detectors', selectedDetectors.length)
          }
          titleDataTestSubj="detectorListHeader"
          actions={[
            <ListActions
              onStartDetectors={handleStartDetectorsAction}
              onStopDetectors={handleStopDetectorsAction}
              onDeleteDetectors={handleDeleteDetectorsAction}
              isActionsDisabled={listActionsState.isDisabled}
              isStartDisabled={listActionsState.isStartDisabled}
              isStopDisabled={listActionsState.isStopDisabled}
            />,
            <EuiButton
              data-test-subj="createDetectorButton"
              fill
              href={`${PLUGIN_NAME}#${APP_PATH.CREATE_DETECTOR}`}
            >
              Create detector
            </EuiButton>,
          ]}
        >
          {confirmModal}
          <ListFilters
            activePage={state.page}
            pageCount={
              isLoading
                ? 0
                : Math.ceil(
                    selectedDetectors.length / state.queryParams.size
                  ) || 1
            }
            search={state.queryParams.search}
            selectedDetectorStates={state.selectedDetectorStates}
            selectedIndices={state.selectedIndices}
            indexOptions={indexOptions}
            onDetectorStateChange={handleDetectorStateChange}
            onIndexChange={handleIndexChange}
            onSearchDetectorChange={handleSearchDetectorChange}
            onSearchIndexChange={handleSearchIndexChange}
            onPageClick={handlePageChange}
          />
          <EuiSpacer size="m" />
          <EuiBasicTable<any>
            data-test-subj="detectorListTable"
            items={isLoading ? [] : detectorsToDisplay}
            /*
              itemId here is used to keep track of the selected detectors and render appropriately.
              Because the item id is dependent on the current time (see getItemID() above), all selected
              detectors will be deselected once new detectors are retrieved because the page will
              re-render with a new timestamp. This logic is borrowed from Alerting Dashboards plugin's
              monitors list page.
            */
            itemId={getItemId}
            columns={staticColumn}
            onChange={handleTableChange}
            isSelectable={true}
            selection={selection}
            sorting={sorting}
            pagination={pagination}
            noItemsMessage={
              isLoading ? (
                'Loading detectors...'
              ) : (
                <EmptyDetectorMessage
                  isFilterApplied={isFilterApplied}
                  onResetFilters={handleResetFilter}
                />
              )
            }
          />
        </ContentPanel>
      </EuiPageBody>
    </EuiPage>
  );
};<|MERGE_RESOLUTION|>--- conflicted
+++ resolved
@@ -207,11 +207,7 @@
   const queryParams = getURLQueryParams(props.location);
   const [state, setState] = useState<ListState>({
     page: 0,
-<<<<<<< HEAD
-    queryParams: queryParams,
-=======
     queryParams,
->>>>>>> 10c730b4
     selectedDetectorStates: ALL_DETECTOR_STATES,
     selectedIndices: queryParams.indices
       ? queryParams.indices.split(',')
