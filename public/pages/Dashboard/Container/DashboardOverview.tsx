--- conflicted
+++ resolved
@@ -227,11 +227,7 @@
     history.replace({
       ...location,
       search: queryString.stringify(updatedParams),
-<<<<<<< HEAD
-    })
-=======
     });
->>>>>>> 67f0a084
     intializeDetectors();
   }, [MDSOverviewState]);
 
