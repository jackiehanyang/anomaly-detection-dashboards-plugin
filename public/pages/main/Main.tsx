--- conflicted
+++ resolved
@@ -26,10 +26,7 @@
 import { CoreStart, MountPoint } from '../../../../../src/core/public';
 import { AnomalyDetectionOverview } from '../Overview';
 import { DataSourceManagementPluginSetup } from '../../../../../src/plugins/data_source_management/public';
-<<<<<<< HEAD
 import { getURLQueryParams } from '../DetectorsList/utils/helpers';
-=======
->>>>>>> 10c730b4
 
 enum Navigation {
   AnomalyDetection = 'Anomaly detection',
@@ -148,17 +145,6 @@
                 />
                 <Route
                   path={APP_PATH.DETECTOR_DETAIL}
-<<<<<<< HEAD
-                  render={(props: RouteComponentProps) => {
-                    return (
-                      <DetectorDetail 
-                        dataSourceEnabled={dataSourceEnabled}
-                        dataSourceManagement={dataSourceManagement}
-                        setActionMenu={setHeaderActionMenu}
-                        {...props} />
-                    );
-                  }}
-=======
                   render={(props: RouteComponentProps) => (
                     <DetectorDetail 
                       dataSourceEnabled={dataSourceEnabled}
@@ -166,7 +152,6 @@
                       setActionMenu={setHeaderActionMenu}
                       {...props} />
                   )}
->>>>>>> 10c730b4
                 />
                 <Route
                   exact
