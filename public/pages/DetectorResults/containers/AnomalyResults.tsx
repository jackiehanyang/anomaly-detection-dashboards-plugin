/*
 * SPDX-License-Identifier: Apache-2.0
 *
 * The OpenSearch Contributors require contributions made to
 * this file be licensed under the Apache-2.0 license or a
 * compatible open source license.
 *
 * Modifications Copyright OpenSearch Contributors. See
 * GitHub history for details.
 */

import {
  //@ts-ignore
  EuiBasicTable,
  EuiPage,
  EuiPageBody,
  EuiSpacer,
  EuiCallOut,
  EuiButton,
  EuiProgress,
  EuiFlexGroup,
  EuiFlexItem,
  EuiText,
  EuiLoadingSpinner,
  EuiTitle,
  EuiOverlayMask,
} from '@elastic/eui';
import { get, isEmpty } from 'lodash';
import React, { useEffect, Fragment, useState } from 'react';
import { useSelector, useDispatch } from 'react-redux';
import { RouteComponentProps, useLocation } from 'react-router';
import { AppState } from '../../../redux/reducers';
import {
  BREADCRUMBS,
  DATA_SOURCE_ID,
  FEATURE_DATA_POINTS_WINDOW,
  MISSING_FEATURE_DATA_SEVERITY,
} from '../../../utils/constants';
import { DETECTOR_STATE } from '../../../../server/utils/constants';
import { AnomalyResultsLiveChart } from './AnomalyResultsLiveChart';
import { AnomalyHistory } from './AnomalyHistory';
import { DetectorStateDetails } from './DetectorStateDetails';
import {
  getDetectorInitializationInfo,
  IS_INIT_OVERTIME_FIELD,
  INIT_DETAILS_FIELD,
  INIT_ERROR_MESSAGE_FIELD,
  INIT_ACTION_ITEM_FIELD,
} from '../utils/utils';
import { getDetector } from '../../../redux/reducers/ad';
import { MIN_IN_MILLI_SECS } from '../../../../server/utils/constants';
import {
  getInitFailureMessageAndActionItem,
  getDetectorStateDetails,
} from '../../DetectorDetail/utils/helpers';
import moment from 'moment';
import { DateRange, UNITS, toDuration } from '../../../models/interfaces';
import {
  getFeatureDataPointsForDetector,
  buildParamsForGetAnomalyResultsWithDateRange,
  getFeatureMissingSeverities,
  getFeatureDataMissingMessageAndActionItem,
  FEATURE_DATA_CHECK_WINDOW_OFFSET,
} from '../../utils/anomalyResultUtils';
import { getDetectorResults } from '../../../redux/reducers/anomalyResults';
import { detectorIsSample } from '../../Overview/utils/helpers';
import { SampleIndexDetailsCallout } from '../../Overview/components/SampleIndexDetailsCallout/SampleIndexDetailsCallout';
import { CoreStart } from '../../../../../../src/core/public';
import { CoreServicesContext } from '../../../components/CoreServices/CoreServices';
import { DEFAULT_SHINGLE_SIZE } from '../../../utils/constants';
import { getDataSourceFromURL } from '../../../pages/utils/helpers';

interface AnomalyResultsProps extends RouteComponentProps {
  detectorId: string;
  onStartDetector(): void;
  onStopDetector(): void;
  onSwitchToConfiguration(): void;
  onSwitchToHistorical(): void;
}

export function AnomalyResults(props: AnomalyResultsProps) {
  const core = React.useContext(CoreServicesContext) as CoreStart;
  const dispatch = useDispatch();
  const detectorId = props.detectorId;
  const detector = useSelector(
    (state: AppState) => state.ad.detectors[detectorId]
  );
  const location = useLocation();
<<<<<<< HEAD
  const neoQueryParams = getDataSourceFromURL(location);
  const dataSourceId = neoQueryParams.dataSourceId;
=======
  const dataSourceId =
    new URLSearchParams(location.search).get(DATA_SOURCE_ID) || '';
>>>>>>> ee5504f9

  useEffect(() => {
    core.chrome.setBreadcrumbs([
      BREADCRUMBS.ANOMALY_DETECTOR,
      BREADCRUMBS.DETECTORS,
      { text: detector ? detector.name : '' },
    ]);
    dispatch(getDetector(detectorId, dataSourceId));
  }, []);

  const fetchDetector = async () => {
    dispatch(getDetector(detectorId, dataSourceId));
  };

  useEffect(() => {
    if (detector && detector.curState === DETECTOR_STATE.INIT) {
      const id = setInterval(fetchDetector, MIN_IN_MILLI_SECS);
      return () => {
        clearInterval(id);
      };
    }
  }, [detector]);

  useEffect(() => {
    if (
      detector &&
      (detector.curState === DETECTOR_STATE.INIT ||
        detector.curState === DETECTOR_STATE.RUNNING)
    ) {
      checkLatestFeatureDataPoints();
      const id = setInterval(checkLatestFeatureDataPoints, MIN_IN_MILLI_SECS);
      return () => {
        clearInterval(id);
      };
    }
  }, [detector]);

  useEffect(() => {
    if (detector && detectorIsSample(detector)) {
      setIsSampleDetector(true);
      setSampleIndexName(detector.indices[0]);
    } else {
      setIsSampleDetector(false);
    }
  }, [detector]);

  const monitors = useSelector((state: AppState) => state.alerting.monitors);
  const monitor = get(monitors, `${detectorId}.0`);

  const [featureMissingSeverity, setFeatureMissingSeverity] =
    useState<MISSING_FEATURE_DATA_SEVERITY>();

  const [isSampleDetector, setIsSampleDetector] = useState<boolean>(false);

  const [sampleIndexName, setSampleIndexName] = useState<string>('');

  const [featureNamesAtHighSev, setFeatureNamesAtHighSev] = useState(
    [] as string[]
  );

  // If the detector is returning undefined estimated minutes left, then it
  // is still performing the cold start.
  const isPerformingColdStart =
    detector &&
    detector.curState === DETECTOR_STATE.INIT &&
    detector.initProgress &&
    detector.initProgress.estimatedMinutesLeft === undefined;

  const isDetectorRunning =
    detector && detector.curState === DETECTOR_STATE.RUNNING;

  const isDetectorPaused =
    detector &&
    detector.curState === DETECTOR_STATE.DISABLED &&
    !detector.enabled &&
    detector.enabledTime &&
    detector.disabledTime;

  const isDetectorUpdated =
    // @ts-ignore
    isDetectorPaused && detector.lastUpdateTime > detector.disabledTime;

  const isDetectorInitializing =
    detector && detector.curState === DETECTOR_STATE.INIT;

  const isDetectorMissingData = featureMissingSeverity
    ? (isDetectorInitializing || isDetectorRunning) &&
      featureMissingSeverity > MISSING_FEATURE_DATA_SEVERITY.GREEN
    : undefined;

  const initializationInfo = featureMissingSeverity
    ? getDetectorInitializationInfo(detector)
    : undefined;

  const isInitOvertime = get(initializationInfo, IS_INIT_OVERTIME_FIELD);
  const initDetails = get(initializationInfo, INIT_DETAILS_FIELD, {});
  const initErrorMessage = get(initDetails, INIT_ERROR_MESSAGE_FIELD, '');
  const initActionItem = get(initDetails, INIT_ACTION_ITEM_FIELD, '');

  const isDetectorFailed =
    detector &&
    (detector.curState === DETECTOR_STATE.INIT_FAILURE ||
      detector.curState === DETECTOR_STATE.UNEXPECTED_FAILURE);

  const detectorIntervalInMin = get(
    detector,
    'detectionInterval.period.interval',
    1
  );

  const isInitializingNormally =
    isDetectorInitializing &&
    isInitOvertime != undefined &&
    !isInitOvertime &&
    isDetectorMissingData != undefined &&
    !isDetectorMissingData;

  const isHCDetector = !isEmpty(get(detector, 'categoryField', []));

  // ran during componentDidMount and componentDidUpdate
  const checkLatestFeatureDataPoints = async () => {
    let windowDelayInMinutes = 0;
    if (detector.windowDelay !== undefined) {
      const windowDelay = detector.windowDelay.period;
      const windowDelayUnit = get(windowDelay, 'unit', UNITS.MINUTES);

      // current time minus window delay
      const windowDelayInterval = get(windowDelay, 'interval', 0);
      windowDelayInMinutes =
        windowDelayInterval * toDuration(windowDelayUnit).asMinutes();
    }

    // The query in this function uses data start/end time. So we should consider window delay
    let adjustedCurrentTime = moment().subtract(
      windowDelayInMinutes,
      'minutes'
    );

    // check from FEATURE_DATA_POINTS_WINDOW + FEATURE_DATA_CHECK_WINDOW_OFFSET (currently 5) intervals to now
    const featureDataPointsRange = {
      startDate: Math.max(
        // clone since subtract mutates the original moment that we need to use as endData later
        adjustedCurrentTime
          .clone()
          .subtract(
            (FEATURE_DATA_POINTS_WINDOW + FEATURE_DATA_CHECK_WINDOW_OFFSET) *
              detectorIntervalInMin,
            'minutes'
          )
          .valueOf(),
        //@ts-ignore
        detector.enabledTime
      ),
      endDate: adjustedCurrentTime.valueOf(),
    } as DateRange;

    const params = buildParamsForGetAnomalyResultsWithDateRange(
      featureDataPointsRange.startDate,
      featureDataPointsRange.endDate
    );

    try {
      const resultIndex = get(detector, 'resultIndex', '');
      const detectorResultResponse = await dispatch(
        getDetectorResults(
          detectorId,
          dataSourceId,
          params,
          false,
          resultIndex,
          true
        )
      );
      const featuresData = get(
        detectorResultResponse,
        'response.featureResults',
        []
      );
      const featureDataPoints = getFeatureDataPointsForDetector(
        detector,
        featuresData,
        detectorIntervalInMin,
        featureDataPointsRange,
        true
      );

      const featureMissingSeveritiesMap =
        getFeatureMissingSeverities(featureDataPoints);
      let highestSeverity = MISSING_FEATURE_DATA_SEVERITY.GREEN;
      let featuresAtHighestSev = [] as string[];
      featureMissingSeveritiesMap.forEach((featureNames, severity, map) => {
        if (severity > highestSeverity) {
          highestSeverity = severity;
          featuresAtHighestSev = featureNames;
        }
      });

      setFeatureMissingSeverity(highestSeverity);
      setFeatureNamesAtHighSev(featuresAtHighestSev);
    } catch (err) {
      console.error(
        `Failed to get anomaly results for ${detectorId} during getting latest feature data points`,
        err
      );
    }
  };

  const getCalloutTitle = () => {
    if (isDetectorUpdated) {
      return 'The detector configuration has changed since it was last stopped.';
    }
    if (isDetectorMissingData) {
      return get(
        getFeatureDataMissingMessageAndActionItem(
          featureMissingSeverity,
          featureNamesAtHighSev,
          isHCDetector
        ),
        'message',
        ''
      );
    }
    if (isPerformingColdStart) {
      return (
        <div>
          <EuiFlexGroup direction="row" gutterSize="s">
            <EuiLoadingSpinner
              size="l"
              style={{
                marginLeft: '4px',
                marginRight: '8px',
                marginBottom: '8px',
              }}
            />
            <EuiText>
              <p>
                Attempting to initialize the detector with historical data. This
                initializing process takes approximately 1 minute if you have
                data in each of the last{' '}
                {32 + get(detector, 'shingleSize', DEFAULT_SHINGLE_SIZE)}{' '}
                consecutive intervals.
              </p>
            </EuiText>
          </EuiFlexGroup>
        </div>
      );
    }
    if (isInitializingNormally) {
      return 'The detector is being initialized based on the latest configuration changes.';
    }
    if (isInitOvertime) {
      return `Detector initialization is not complete because ${initErrorMessage}.`;
    }
    if (isDetectorFailed) {
      return `The detector is not initialized because ${get(
        getInitFailureMessageAndActionItem(
          //@ts-ignore
          detector.stateError
        ),
        'cause',
        ''
      )}.`;
    }
  };
  const getCalloutColor = () => {
    if (
      isDetectorFailed ||
      featureMissingSeverity === MISSING_FEATURE_DATA_SEVERITY.RED
    ) {
      return 'danger';
    }
    if (
      isInitOvertime ||
      isDetectorUpdated ||
      featureMissingSeverity === MISSING_FEATURE_DATA_SEVERITY.YELLOW
    ) {
      return 'warning';
    }
    if (isInitializingNormally) {
      return 'primary';
    }
  };

  const getInitProgressMessage = () => {
    return detector &&
      isDetectorInitializing &&
      !isHCDetector &&
      get(detector, 'initProgress.estimatedMinutesLeft')
      ? `The detector needs ${get(
          detector,
          'initProgress.estimatedMinutesLeft'
        )} minutes for initializing. If your data stream is not continuous, it may take even longer. `
      : '';
  };

  const getCalloutContent = () => {
    return isDetectorUpdated ? (
      <p>
        Restart the detector to see accurate anomalies based on configuration
        changes.
      </p>
    ) : isDetectorMissingData ? (
      <p>
        {getInitProgressMessage()}
        {get(
          getFeatureDataMissingMessageAndActionItem(
            featureMissingSeverity,
            featureNamesAtHighSev,
            isHCDetector
          ),
          'actionItem',
          ''
        )}
      </p>
    ) : isPerformingColdStart ? null : isInitializingNormally ? (
      <p>
        {getInitProgressMessage()}After the initialization is complete, you will
        see the anomaly results based on your latest configuration changes.
      </p>
    ) : isInitOvertime ? (
      <p>{`${getInitProgressMessage()}${initActionItem}`}</p>
    ) : (
      // detector has failure
      <p>{`${get(
        getInitFailureMessageAndActionItem(
          //@ts-ignore
          detector.stateError
        ),
        'actionItem',
        ''
      )}`}</p>
    );
  };
  return (
    <Fragment>
      <EuiPage style={{ marginTop: '16px', paddingTop: '0px' }}>
        <EuiPageBody>
          <EuiSpacer size="l" />
          {
            <Fragment>
              {isDetectorRunning ||
              isDetectorPaused ||
              isDetectorInitializing ||
              isDetectorFailed ? (
                <Fragment>
                  {isSampleDetector ? (
                    <Fragment>
                      {' '}
                      <SampleIndexDetailsCallout
                        indexName={sampleIndexName}
                      />{' '}
                      <EuiSpacer size="l" />{' '}
                    </Fragment>
                  ) : null}
                  {isDetectorUpdated ||
                  // don't show miss feature callout for HC detector
                  (isDetectorMissingData && !isHCDetector) ||
                  isInitializingNormally ||
                  (isInitOvertime && !isHCDetector) ||
                  isDetectorFailed ? (
                    <EuiCallOut
                      title={getCalloutTitle()}
                      color={getCalloutColor()}
                      iconType={
                        isPerformingColdStart
                          ? ''
                          : isInitializingNormally
                          ? 'iInCircle'
                          : 'alert'
                      }
                      style={{ marginBottom: '20px' }}
                    >
                      {getCalloutContent()}
                      {isPerformingColdStart ? null : isDetectorInitializing &&
                        detector.initProgress &&
                        !isHCDetector ? (
                        <div>
                          <EuiFlexGroup alignItems="center">
                            <EuiFlexItem
                              style={{ maxWidth: '20px', marginRight: '5px' }}
                            >
                              <EuiText>
                                {
                                  //@ts-ignore
                                  detector.initProgress.percentageStr
                                }
                              </EuiText>
                            </EuiFlexItem>
                            <EuiFlexItem>
                              <EuiProgress
                                //@ts-ignore
                                value={detector.initProgress.percentageStr.replace(
                                  '%',
                                  ''
                                )}
                                max={100}
                                color="primary"
                                size="xs"
                              />
                            </EuiFlexItem>
                          </EuiFlexGroup>
                          <EuiSpacer size="l" />
                        </div>
                      ) : null}
                      <EuiButton
                        onClick={props.onSwitchToConfiguration}
                        color={
                          featureMissingSeverity ===
                            MISSING_FEATURE_DATA_SEVERITY.RED ||
                          isDetectorFailed
                            ? 'danger'
                            : isInitOvertime ||
                              isDetectorUpdated ||
                              featureMissingSeverity ===
                                MISSING_FEATURE_DATA_SEVERITY.YELLOW
                            ? 'warning'
                            : 'primary'
                        }
                        style={{ marginRight: '8px' }}
                      >
                        View detector configuration
                      </EuiButton>
                      {isDetectorUpdated || isDetectorFailed ? (
                        <EuiButton
                          color={isDetectorFailed ? 'danger' : 'warning'}
                          onClick={props.onStartDetector}
                          style={{ marginLeft: '8px' }}
                        >
                          Restart detector
                        </EuiButton>
                      ) : null}
                    </EuiCallOut>
                  ) : null}
                  {detector ? (
                    <EuiFlexGroup
                      justifyContent="spaceBetween"
                      style={{ marginBottom: '18px' }}
                    >
                      <EuiFlexItem grow={false}>
                        <EuiTitle
                          size="m"
                          data-test-subj="realTimeResultsHeader"
                        >
                          {
                            <h1>
                              {'Real-time results'}{' '}
                              {getDetectorStateDetails(
                                detector,
                                isHCDetector,
                                false,
                                false
                              )}
                            </h1>
                          }
                        </EuiTitle>
                      </EuiFlexItem>

                      <EuiFlexItem grow={false}>
                        <EuiButton
                          data-test-subj="stopAndStartDetectorButton"
                          onClick={
                            detector?.enabled
                              ? props.onStopDetector
                              : props.onStartDetector
                          }
                          disabled={false}
                        >
                          {detector?.enabled
                            ? 'Stop detector'
                            : 'Start detector'}
                        </EuiButton>
                      </EuiFlexItem>
                    </EuiFlexGroup>
                  ) : null}
                  <AnomalyResultsLiveChart detector={detector} />
                  <EuiSpacer size="l" />
                  <AnomalyHistory
                    detector={detector}
                    monitor={monitor}
                    isFeatureDataMissing={isDetectorMissingData}
                    isNotSample={true}
                    isHistorical={false}
                  />
                </Fragment>
              ) : detector ? (
                <Fragment>
                  <DetectorStateDetails
                    detectorId={detectorId}
                    onStartDetector={props.onStartDetector}
                    onSwitchToConfiguration={props.onSwitchToConfiguration}
                  />
                </Fragment>
              ) : null}
            </Fragment>
          }
        </EuiPageBody>
      </EuiPage>
    </Fragment>
  );
}<|MERGE_RESOLUTION|>--- conflicted
+++ resolved
@@ -86,13 +86,8 @@
     (state: AppState) => state.ad.detectors[detectorId]
   );
   const location = useLocation();
-<<<<<<< HEAD
   const neoQueryParams = getDataSourceFromURL(location);
   const dataSourceId = neoQueryParams.dataSourceId;
-=======
-  const dataSourceId =
-    new URLSearchParams(location.search).get(DATA_SOURCE_ID) || '';
->>>>>>> ee5504f9
 
   useEffect(() => {
     core.chrome.setBreadcrumbs([
