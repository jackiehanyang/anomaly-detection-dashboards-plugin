--- conflicted
+++ resolved
@@ -22,11 +22,7 @@
 // 2. Gets index mapping
 export const useFetchDetectorInfo = (
   detectorId: string,
-<<<<<<< HEAD
-  dataSourceId?: string
-=======
   dataSourceId: string
->>>>>>> ee5504f9
 ): {
   detector: Detector;
   hasError: boolean;
@@ -48,10 +44,6 @@
   useEffect(() => {
     const fetchDetector = async () => {
       if (!detector) {
-<<<<<<< HEAD
-=======
-        // hardcoding the datasource id for now, will update it later when working on create page
->>>>>>> ee5504f9
         await dispatch(getDetector(detectorId, dataSourceId));
       }
       if (selectedIndices) {
