--- conflicted
+++ resolved
@@ -35,11 +35,7 @@
   setUiActions,
   setUISettings,
   setQueryService,
-<<<<<<< HEAD
-  setSavedObjectsClient
-=======
   setSavedObjectsClient,
->>>>>>> 10c730b4
 } from './services';
 import { AnomalyDetectionOpenSearchDashboardsPluginStart } from 'public';
 import {
