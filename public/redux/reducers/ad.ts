--- conflicted
+++ resolved
@@ -389,23 +389,12 @@
     }),
 });
 
-<<<<<<< HEAD
-export const getDetector = (detectorId: string): APIAction => {
-  return {  
-    type: GET_DETECTOR,
-    request: (client: HttpSetup) => 
-      client.get(`..${AD_NODE_API.DETECTOR}/${detectorId}`),
-    detectorId,
-  };
-};
-=======
 export const getDetector = (detectorId: string, dataSourceId: string): APIAction => ({
   type: GET_DETECTOR,
   request: (client: HttpSetup) => 
     client.get(`..${AD_NODE_API.DETECTOR}/${detectorId}/${dataSourceId}`),
   detectorId, dataSourceId
 });
->>>>>>> 10c730b4
 
 
 export const getDetectorList = (queryParams: GetDetectorsQueryParams): APIAction => {
